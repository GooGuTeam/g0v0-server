import asyncio
from collections.abc import Sequence
<<<<<<< HEAD
from datetime import UTC, datetime
=======
from datetime import UTC, date, datetime
import json
>>>>>>> 74e4b1cb
import math
from typing import TYPE_CHECKING

from app.calculator import (
    calculate_pp,
    calculate_pp_weight,
    calculate_score_to_level,
    calculate_weighted_acc,
    calculate_weighted_pp,
    clamp,
)
<<<<<<< HEAD
from app.database.score_token import ScoreToken
from app.database.user import LazerUserStatistics, User
from app.models.beatmap import BeatmapRankStatus
=======
from app.database.team import TeamMember
from app.models.model import UTCBaseModel
>>>>>>> 74e4b1cb
from app.models.mods import APIMod, mods_can_get_pp
from app.models.score import (
    INT_TO_MODE,
    MODE_TO_INT,
    GameMode,
    HitResult,
    LeaderboardType,
    Rank,
    ScoreStatistics,
    SoloScoreSubmissionInfo,
)
from app.models.user import User as APIUser

from .beatmap import Beatmap, BeatmapResp
from .beatmapset import BeatmapsetResp
from .best_score import BestScore
<<<<<<< HEAD
=======
from .lazer_user import User, UserResp
from .monthly_playcounts import MonthlyPlaycounts
from .pp_best_score import PPBestScore
from .relationship import (
    Relationship as DBRelationship,
    RelationshipType,
)
from .score_token import ScoreToken
>>>>>>> 74e4b1cb

from redis.asyncio import Redis
from sqlalchemy import Column, ColumnExpressionArgument, DateTime
from sqlalchemy.ext.asyncio import AsyncAttrs
from sqlalchemy.orm import aliased
from sqlalchemy.sql.elements import ColumnElement
from sqlmodel import (
    JSON,
    BigInteger,
    Field,
    ForeignKey,
    Relationship,
    SQLModel,
    col,
    func,
    select,
    text,
    true,
)
from sqlmodel.ext.asyncio.session import AsyncSession
from sqlmodel.sql._expression_select_cls import SelectOfScalar

if TYPE_CHECKING:
    from app.fetcher import Fetcher


<<<<<<< HEAD
class ScoreBase(SQLModel):
=======
class ScoreBase(AsyncAttrs, SQLModel, UTCBaseModel):
>>>>>>> 74e4b1cb
    # 基本字段
    accuracy: float
    map_md5: str = Field(max_length=32, index=True)
    build_id: int | None = Field(default=None)
    classic_total_score: int | None = Field(
        default=0, sa_column=Column(BigInteger)
    )  # solo_score
    ended_at: datetime = Field(sa_column=Column(DateTime))
    has_replay: bool
    max_combo: int
    mods: list[APIMod] = Field(sa_column=Column(JSON))
    passed: bool
    playlist_item_id: int | None = Field(default=None)  # multiplayer
    pp: float = Field(default=0.0)
    preserve: bool = Field(default=True)
    rank: Rank
    room_id: int | None = Field(default=None)  # multiplayer
    started_at: datetime = Field(sa_column=Column(DateTime))
    total_score: int = Field(default=0, sa_column=Column(BigInteger))
    total_score_without_mods: int = Field(
        default=0, sa_column=Column(BigInteger), exclude=True
    )
    type: str

    # optional
    # TODO: current_user_attributes
    position: int | None = Field(default=None)  # multiplayer


class Score(ScoreBase, table=True):
    __tablename__ = "scores"  # pyright: ignore[reportAssignmentType]
    id: int | None = Field(
        default=None, sa_column=Column(BigInteger, autoincrement=True, primary_key=True)
    )
    beatmap_id: int = Field(index=True, foreign_key="beatmaps.id")
    user_id: int = Field(
        default=None,
        sa_column=Column(
            BigInteger,
            ForeignKey("users.id"),
            index=True,
        ),
    )
    # ScoreStatistics
    n300: int = Field(exclude=True)
    n100: int = Field(exclude=True)
    n50: int = Field(exclude=True)
    nmiss: int = Field(exclude=True)
    ngeki: int = Field(exclude=True)
    nkatu: int = Field(exclude=True)
    nlarge_tick_miss: int | None = Field(default=None, exclude=True)
    nlarge_tick_hit: int | None = Field(default=None, exclude=True)
    nslider_tail_hit: int | None = Field(default=None, exclude=True)
    nsmall_tick_hit: int | None = Field(default=None, exclude=True)
    gamemode: GameMode = Field(index=True)

    # optional
<<<<<<< HEAD
    beatmap: "Beatmap" = Relationship()
    user: "User" = Relationship()
=======
    beatmap: Beatmap = Relationship()
    user: User = Relationship(sa_relationship_kwargs={"lazy": "joined"})
>>>>>>> 74e4b1cb

    @property
    def is_perfect_combo(self) -> bool:
        return self.max_combo == self.beatmap.max_combo

    @staticmethod
    def select_clause_unique(
        *where_clauses: ColumnExpressionArgument[bool] | bool,
    ) -> SelectOfScalar["Score"]:
        rownum = (
            func.row_number()
            .over(
                partition_by=col(Score.user_id), order_by=col(Score.total_score).desc()
            )
            .label("rn")
        )
        subq = select(Score, rownum).where(*where_clauses).subquery()
        best = aliased(Score, subq, adapt_on_names=True)
        return select(best).where(subq.c.rn == 1)


class ScoreResp(ScoreBase):
    id: int
    user_id: int
    is_perfect_combo: bool = False
    legacy_perfect: bool = False
    legacy_total_score: int = 0  # FIXME
    processed: bool = False  # solo_score
    weight: float = 0.0
    best_id: int | None = None
    ruleset_id: int | None = None
    beatmap: BeatmapResp | None = None
    beatmapset: BeatmapsetResp | None = None
    user: APIUser | None = None
    statistics: ScoreStatistics | None = None
    maximum_statistics: ScoreStatistics | None = None
    rank_global: int | None = None
    rank_country: int | None = None

    @classmethod
<<<<<<< HEAD
    async def from_db(
        cls, session: AsyncSession, score: Score, user: User | None = None
    ) -> "ScoreResp":
        from app.utils import convert_db_user_to_api_user

=======
    async def from_db(cls, session: AsyncSession, score: Score) -> "ScoreResp":
>>>>>>> 74e4b1cb
        s = cls.model_validate(score.model_dump())
        assert score.id
        await score.awaitable_attrs.beatmap
        s.beatmap = await BeatmapResp.from_db(score.beatmap)
        s.beatmapset = await BeatmapsetResp.from_db(
            score.beatmap.beatmapset, session=session, user=score.user
        )
        s.is_perfect_combo = s.max_combo == s.beatmap.max_combo
        s.legacy_perfect = s.max_combo == s.beatmap.max_combo
        s.ruleset_id = MODE_TO_INT[score.gamemode]
        best_id = await get_best_id(session, score.id)
        if best_id:
            s.best_id = best_id
            s.weight = calculate_pp_weight(best_id - 1)
        s.statistics = {
            HitResult.MISS: score.nmiss,
            HitResult.MEH: score.n50,
            HitResult.OK: score.n100,
            HitResult.GREAT: score.n300,
            HitResult.PERFECT: score.ngeki,
            HitResult.GOOD: score.nkatu,
        }
        if score.nlarge_tick_miss is not None:
            s.statistics[HitResult.LARGE_TICK_MISS] = score.nlarge_tick_miss
        if score.nslider_tail_hit is not None:
            s.statistics[HitResult.SLIDER_TAIL_HIT] = score.nslider_tail_hit
        if score.nsmall_tick_hit is not None:
            s.statistics[HitResult.SMALL_TICK_HIT] = score.nsmall_tick_hit
        if score.nlarge_tick_hit is not None:
            s.statistics[HitResult.LARGE_TICK_HIT] = score.nlarge_tick_hit
        if score.gamemode == GameMode.MANIA:
            s.maximum_statistics = {
                HitResult.PERFECT: score.beatmap.max_combo,
            }
        else:
            s.maximum_statistics = {
                HitResult.GREAT: score.beatmap.max_combo,
            }
<<<<<<< HEAD
        if user:
            s.user = await convert_db_user_to_api_user(user)
=======
        s.user = await UserResp.from_db(
            score.user,
            session,
            include=["statistics", "team", "daily_challenge_user_stats"],
            ruleset=score.gamemode,
        )
>>>>>>> 74e4b1cb
        s.rank_global = (
            await get_score_position_by_id(
                session,
                score.beatmap_id,
                score.id,
                mode=score.gamemode,
                user=score.user,
            )
            or None
        )
        s.rank_country = (
            await get_score_position_by_id(
                session,
                score.beatmap_id,
                score.id,
                score.gamemode,
                score.user,
                type=LeaderboardType.COUNTRY,
            )
            or None
        )
        return s


async def get_best_id(session: AsyncSession, score_id: int) -> None:
    rownum = (
        func.row_number()
        .over(
            partition_by=col(PPBestScore.user_id), order_by=col(PPBestScore.pp).desc()
        )
        .label("rn")
    )
    subq = select(PPBestScore, rownum).subquery()
    stmt = select(subq.c.rn).where(subq.c.score_id == score_id)
    result = await session.exec(stmt)
    return result.one_or_none()


async def _score_where(
    type: LeaderboardType,
    beatmap: int,
    mode: GameMode,
    mods: list[str] | None = None,
    user: User | None = None,
) -> list[ColumnElement[bool]] | None:
    wheres = [
        col(BestScore.beatmap_id) == beatmap,
        col(BestScore.gamemode) == mode,
    ]

    if type == LeaderboardType.FRIENDS:
        if user and user.is_supporter:
            subq = (
                select(DBRelationship.target_id)
                .where(
                    DBRelationship.type == RelationshipType.FOLLOW,
                    DBRelationship.user_id == user.id,
                )
                .subquery()
            )
            wheres.append(col(BestScore.user_id).in_(select(subq.c.target_id)))
        else:
            return None
    elif type == LeaderboardType.COUNTRY:
        if user and user.is_supporter:
            wheres.append(
                col(BestScore.user).has(col(User.country_code) == user.country_code)
            )
        else:
            return None
    elif type == LeaderboardType.TEAM:
        if user:
            team_membership = await user.awaitable_attrs.team_membership
            if team_membership:
                team_id = team_membership.team_id
                wheres.append(
                    col(BestScore.user).has(
                        col(User.team_membership).has(TeamMember.team_id == team_id)
                    )
                )
    if mods:
        if user and user.is_supporter:
            wheres.append(
                text(
                    "JSON_CONTAINS(total_score_best_scores.mods, :w)"
                    " AND JSON_CONTAINS(:w, total_score_best_scores.mods)"
                )  # pyright: ignore[reportArgumentType]
            )
        else:
            return None
    return wheres


async def get_leaderboard(
    session: AsyncSession,
    beatmap: int,
    mode: GameMode,
    type: LeaderboardType = LeaderboardType.GLOBAL,
    mods: list[str] | None = None,
    user: User | None = None,
    limit: int = 50,
) -> tuple[list[Score], Score | None]:
    wheres = await _score_where(type, beatmap, mode, mods, user)
    if wheres is None:
        return [], None
    query = (
        select(BestScore)
        .where(*wheres)
        .limit(limit)
        .order_by(col(BestScore.total_score).desc())
    )
    if mods:
        query = query.params(w=json.dumps(mods))
    scores = [s.score for s in await session.exec(query)]
    user_score = None
    if user:
        self_query = (
            select(BestScore)
            .where(BestScore.user_id == user.id)
            .order_by(col(BestScore.total_score).desc())
            .limit(1)
        )
        if mods:
            self_query = self_query.where(
                text(
                    "JSON_CONTAINS(total_score_best_scores.mods, :w)"
                    " AND JSON_CONTAINS(:w, total_score_best_scores.mods)"
                )
            ).params(w=json.dumps(mods))
        user_bs = (await session.exec(self_query)).first()
        if user_bs:
            user_score = user_bs.score
        if user_score and user_score not in scores:
            scores.append(user_score)
    return scores, user_score


async def get_score_position_by_user(
    session: AsyncSession,
    beatmap: int,
    user: User,
    mode: GameMode,
    type: LeaderboardType = LeaderboardType.GLOBAL,
    mods: list[str] | None = None,
) -> int:
    wheres = await _score_where(type, beatmap, mode, mods, user=user)
    if wheres is None:
        return 0
    rownum = (
        func.row_number()
        .over(
            partition_by=col(BestScore.beatmap_id),
            order_by=col(BestScore.total_score).desc(),
        )
        .label("row_number")
    )
    subq = select(BestScore, rownum).join(Beatmap).where(*wheres).subquery()
    stmt = select(subq.c.row_number).where(subq.c.user_id == user.id)
    result = await session.exec(stmt)
    s = result.one_or_none()
    return s if s else 0


async def get_score_position_by_id(
    session: AsyncSession,
    beatmap: int,
    score_id: int,
    mode: GameMode,
    user: User | None = None,
    type: LeaderboardType = LeaderboardType.GLOBAL,
    mods: list[str] | None = None,
) -> int:
    wheres = await _score_where(type, beatmap, mode, mods, user=user)
    if wheres is None:
        return 0
    rownum = (
        func.row_number()
        .over(
            partition_by=col(BestScore.beatmap_id),
            order_by=col(BestScore.total_score).desc(),
        )
        .label("row_number")
    )
    subq = select(BestScore, rownum).join(Beatmap).where(*wheres).subquery()
    stmt = select(subq.c.row_number).where(subq.c.score_id == score_id)
    result = await session.exec(stmt)
    s = result.one_or_none()
    return s if s else 0


async def get_user_best_score_in_beatmap(
    session: AsyncSession,
    beatmap: int,
    user: int,
    mode: GameMode | None = None,
) -> BestScore | None:
    return (
        await session.exec(
            select(BestScore)
            .where(
                BestScore.gamemode == mode if mode is not None else true(),
                BestScore.beatmap_id == beatmap,
                BestScore.user_id == user,
            )
            .order_by(col(BestScore.total_score).desc())
        )
    ).first()


# FIXME
async def get_user_best_score_with_mod_in_beatmap(
    session: AsyncSession,
    beatmap: int,
    user: int,
    mod: list[str],
    mode: GameMode | None = None,
) -> BestScore | None:
    return (
        await session.exec(
            select(BestScore)
            .where(
                BestScore.gamemode == mode if mode is not None else True,
                BestScore.beatmap_id == beatmap,
                BestScore.user_id == user,
                # BestScore.mods == mod,
            )
            .order_by(col(BestScore.total_score).desc())
        )
    ).first()


async def get_user_best_pp_in_beatmap(
    session: AsyncSession,
    beatmap: int,
    user: int,
    mode: GameMode,
) -> PPBestScore | None:
    return (
        await session.exec(
            select(PPBestScore).where(
                PPBestScore.beatmap_id == beatmap,
                PPBestScore.user_id == user,
                PPBestScore.gamemode == mode,
            )
        )
    ).first()


async def get_user_best_pp(
    session: AsyncSession,
    user: int,
    limit: int = 200,
) -> Sequence[PPBestScore]:
    return (
        await session.exec(
            select(PPBestScore)
            .where(PPBestScore.user_id == user)
            .order_by(col(PPBestScore.pp).desc())
            .limit(limit)
        )
    ).all()


async def process_user(
    session: AsyncSession, user: User, score: Score, ranked: bool = False
):
<<<<<<< HEAD
    previous_score_best = await get_user_best_score_in_beatmap(
        session, score.beatmap_id, user.id, score.gamemode
    )
    statistics = None
    add_to_db = False
    for i in user.lazer_statistics:
=======
    assert user.id
    assert score.id
    mod_for_save = list({mod["acronym"] for mod in score.mods})
    previous_score_best = await get_user_best_score_in_beatmap(
        session, score.beatmap_id, user.id, score.gamemode
    )
    previous_score_best_mod = await get_user_best_score_with_mod_in_beatmap(
        session, score.beatmap_id, user.id, mod_for_save, score.gamemode
    )
    add_to_db = False
    mouthly_playcount = (
        await session.exec(
            select(MonthlyPlaycounts).where(
                MonthlyPlaycounts.user_id == user.id,
                MonthlyPlaycounts.year == date.today().year,
                MonthlyPlaycounts.month == date.today().month,
            )
        )
    ).first()
    if mouthly_playcount is None:
        mouthly_playcount = MonthlyPlaycounts(
            user_id=user.id, year=date.today().year, month=date.today().month
        )
        add_to_db = True
    statistics = None
    for i in await user.awaitable_attrs.statistics:
>>>>>>> 74e4b1cb
        if i.mode == score.gamemode.value:
            statistics = i
            break
    if statistics is None:
        statistics = LazerUserStatistics(
            mode=score.gamemode.value,
            user_id=user.id,
        )
        add_to_db = True

    # pc, pt, tth, tts
    statistics.total_score += score.total_score
    difference = (
        score.total_score - previous_score_best.total_score
        if previous_score_best
        else score.total_score
    )
    if difference > 0 and score.passed and ranked:
        match score.rank:
            case Rank.X:
                statistics.grade_ss += 1
            case Rank.XH:
                statistics.grade_ssh += 1
            case Rank.S:
                statistics.grade_s += 1
            case Rank.SH:
                statistics.grade_sh += 1
            case Rank.A:
                statistics.grade_a += 1
        if previous_score_best is not None:
            match previous_score_best.rank:
                case Rank.X:
                    statistics.grade_ss -= 1
                case Rank.XH:
                    statistics.grade_ssh -= 1
                case Rank.S:
                    statistics.grade_s -= 1
                case Rank.SH:
                    statistics.grade_sh -= 1
                case Rank.A:
                    statistics.grade_a -= 1
        else:
            previous_score_best = BestScore(
                user_id=user.id,
                beatmap_id=score.beatmap_id,
                gamemode=score.gamemode,
                score_id=score.id,
                total_score=score.total_score,
                rank=score.rank,
                mods=mod_for_save,
            )
            session.add(previous_score_best)

        statistics.ranked_score += difference
        statistics.level_current = calculate_score_to_level(statistics.ranked_score)
        statistics.maximum_combo = max(statistics.maximum_combo, score.max_combo)
    if score.passed and ranked:
        if previous_score_best_mod is not None:
            previous_score_best_mod.mods = mod_for_save
            previous_score_best_mod.score_id = score.id
            previous_score_best_mod.rank = score.rank
            previous_score_best_mod.total_score = score.total_score
        elif (
            previous_score_best is not None and previous_score_best.score_id != score.id
        ):
            session.add(
                BestScore(
                    user_id=user.id,
                    beatmap_id=score.beatmap_id,
                    gamemode=score.gamemode,
                    score_id=score.id,
                    total_score=score.total_score,
                    rank=score.rank,
                    mods=mod_for_save,
                )
            )
    statistics.play_count += 1
    statistics.play_time += int((score.ended_at - score.started_at).total_seconds())
    statistics.total_hits += (
        score.n300 + score.n100 + score.n50 + score.ngeki + score.nkatu
    )

    if score.passed and ranked:
        best_pp_scores = await get_user_best_pp(session, user.id)
        pp_sum = 0.0
        acc_sum = 0.0
        for i, bp in enumerate(best_pp_scores):
            pp_sum += calculate_weighted_pp(bp.pp, i)
            acc_sum += calculate_weighted_acc(bp.acc, i)
        if len(best_pp_scores):
            # https://github.com/ppy/osu-queue-score-statistics/blob/c538ae/osu.Server.Queues.ScoreStatisticsProcessor/Helpers/UserTotalPerformanceAggregateHelper.cs#L41-L45
            acc_sum *= 100 / (20 * (1 - math.pow(0.95, len(best_pp_scores))))
        acc_sum = clamp(acc_sum, 0.0, 100.0)
        statistics.pp = pp_sum
        statistics.hit_accuracy = acc_sum

    statistics.updated_at = datetime.now(UTC)

    if add_to_db:
        session.add(statistics)
    await session.commit()
    await session.refresh(user)


async def process_score(
    user: User,
    beatmap_id: int,
    ranked: bool,
    score_token: ScoreToken,
    info: SoloScoreSubmissionInfo,
    fetcher: "Fetcher",
    session: AsyncSession,
    redis: Redis,
) -> Score:
    score = Score(
        accuracy=info.accuracy,
        max_combo=info.max_combo,
        # maximum_statistics=info.maximum_statistics,
        mods=info.mods,
        passed=info.passed,
        rank=info.rank,
        total_score=info.total_score,
        total_score_without_mods=info.total_score_without_mods,
        beatmap_id=beatmap_id,
        ended_at=datetime.now(UTC),
        gamemode=INT_TO_MODE[info.ruleset_id],
        started_at=score_token.created_at,
        user_id=user.id,
        preserve=info.passed,
        map_md5=score_token.beatmap.checksum,
        has_replay=False,
        type="solo",
        n300=info.statistics.get(HitResult.GREAT, 0),
        n100=info.statistics.get(HitResult.OK, 0),
        n50=info.statistics.get(HitResult.MEH, 0),
        nmiss=info.statistics.get(HitResult.MISS, 0),
        ngeki=info.statistics.get(HitResult.PERFECT, 0),
        nkatu=info.statistics.get(HitResult.GOOD, 0),
        nlarge_tick_miss=info.statistics.get(HitResult.LARGE_TICK_MISS, 0),
        nsmall_tick_hit=info.statistics.get(HitResult.SMALL_TICK_HIT, 0),
        nlarge_tick_hit=info.statistics.get(HitResult.LARGE_TICK_HIT, 0),
        nslider_tail_hit=info.statistics.get(HitResult.SLIDER_TAIL_HIT, 0),
    )
    if info.passed and ranked and mods_can_get_pp(info.ruleset_id, info.mods):
        beatmap_raw = await fetcher.get_or_fetch_beatmap_raw(redis, beatmap_id)
        pp = await asyncio.get_event_loop().run_in_executor(
            None, calculate_pp, score, beatmap_raw
        )
        score.pp = pp
    session.add(score)
    user_id = user.id
    await session.commit()
    await session.refresh(score)
    if score.passed and ranked:
        previous_pp_best = await get_user_best_pp_in_beatmap(
            session, beatmap_id, user_id, score.gamemode
        )
        if previous_pp_best is None or score.pp > previous_pp_best.pp:
            assert score.id
            best_score = PPBestScore(
                user_id=user_id,
                score_id=score.id,
                beatmap_id=beatmap_id,
                gamemode=score.gamemode,
                pp=score.pp,
                acc=score.accuracy,
            )
            session.add(best_score)
            await session.delete(previous_pp_best) if previous_pp_best else None
            await session.commit()
            await session.refresh(score)
    await session.refresh(score_token)
    await session.refresh(user)
    return score<|MERGE_RESOLUTION|>--- conflicted
+++ resolved
@@ -1,11 +1,7 @@
 import asyncio
 from collections.abc import Sequence
-<<<<<<< HEAD
-from datetime import UTC, datetime
-=======
 from datetime import UTC, date, datetime
 import json
->>>>>>> 74e4b1cb
 import math
 from typing import TYPE_CHECKING
 
@@ -17,14 +13,8 @@
     calculate_weighted_pp,
     clamp,
 )
-<<<<<<< HEAD
-from app.database.score_token import ScoreToken
-from app.database.user import LazerUserStatistics, User
-from app.models.beatmap import BeatmapRankStatus
-=======
 from app.database.team import TeamMember
 from app.models.model import UTCBaseModel
->>>>>>> 74e4b1cb
 from app.models.mods import APIMod, mods_can_get_pp
 from app.models.score import (
     INT_TO_MODE,
@@ -36,13 +26,10 @@
     ScoreStatistics,
     SoloScoreSubmissionInfo,
 )
-from app.models.user import User as APIUser
 
 from .beatmap import Beatmap, BeatmapResp
 from .beatmapset import BeatmapsetResp
 from .best_score import BestScore
-<<<<<<< HEAD
-=======
 from .lazer_user import User, UserResp
 from .monthly_playcounts import MonthlyPlaycounts
 from .pp_best_score import PPBestScore
@@ -51,7 +38,6 @@
     RelationshipType,
 )
 from .score_token import ScoreToken
->>>>>>> 74e4b1cb
 
 from redis.asyncio import Redis
 from sqlalchemy import Column, ColumnExpressionArgument, DateTime
@@ -78,11 +64,7 @@
     from app.fetcher import Fetcher
 
 
-<<<<<<< HEAD
-class ScoreBase(SQLModel):
-=======
 class ScoreBase(AsyncAttrs, SQLModel, UTCBaseModel):
->>>>>>> 74e4b1cb
     # 基本字段
     accuracy: float
     map_md5: str = Field(max_length=32, index=True)
@@ -122,7 +104,7 @@
         default=None,
         sa_column=Column(
             BigInteger,
-            ForeignKey("users.id"),
+            ForeignKey("lazer_users.id"),
             index=True,
         ),
     )
@@ -140,13 +122,8 @@
     gamemode: GameMode = Field(index=True)
 
     # optional
-<<<<<<< HEAD
-    beatmap: "Beatmap" = Relationship()
-    user: "User" = Relationship()
-=======
     beatmap: Beatmap = Relationship()
     user: User = Relationship(sa_relationship_kwargs={"lazy": "joined"})
->>>>>>> 74e4b1cb
 
     @property
     def is_perfect_combo(self) -> bool:
@@ -180,22 +157,14 @@
     ruleset_id: int | None = None
     beatmap: BeatmapResp | None = None
     beatmapset: BeatmapsetResp | None = None
-    user: APIUser | None = None
+    user: UserResp | None = None
     statistics: ScoreStatistics | None = None
     maximum_statistics: ScoreStatistics | None = None
     rank_global: int | None = None
     rank_country: int | None = None
 
     @classmethod
-<<<<<<< HEAD
-    async def from_db(
-        cls, session: AsyncSession, score: Score, user: User | None = None
-    ) -> "ScoreResp":
-        from app.utils import convert_db_user_to_api_user
-
-=======
     async def from_db(cls, session: AsyncSession, score: Score) -> "ScoreResp":
->>>>>>> 74e4b1cb
         s = cls.model_validate(score.model_dump())
         assert score.id
         await score.awaitable_attrs.beatmap
@@ -234,17 +203,12 @@
             s.maximum_statistics = {
                 HitResult.GREAT: score.beatmap.max_combo,
             }
-<<<<<<< HEAD
-        if user:
-            s.user = await convert_db_user_to_api_user(user)
-=======
         s.user = await UserResp.from_db(
             score.user,
             session,
             include=["statistics", "team", "daily_challenge_user_stats"],
             ruleset=score.gamemode,
         )
->>>>>>> 74e4b1cb
         s.rank_global = (
             await get_score_position_by_id(
                 session,
@@ -511,14 +475,6 @@
 async def process_user(
     session: AsyncSession, user: User, score: Score, ranked: bool = False
 ):
-<<<<<<< HEAD
-    previous_score_best = await get_user_best_score_in_beatmap(
-        session, score.beatmap_id, user.id, score.gamemode
-    )
-    statistics = None
-    add_to_db = False
-    for i in user.lazer_statistics:
-=======
     assert user.id
     assert score.id
     mod_for_save = list({mod["acronym"] for mod in score.mods})
@@ -545,16 +501,13 @@
         add_to_db = True
     statistics = None
     for i in await user.awaitable_attrs.statistics:
->>>>>>> 74e4b1cb
         if i.mode == score.gamemode.value:
             statistics = i
             break
     if statistics is None:
-        statistics = LazerUserStatistics(
-            mode=score.gamemode.value,
-            user_id=user.id,
-        )
-        add_to_db = True
+        raise ValueError(
+            f"User {user.id} does not have statistics for mode {score.gamemode.value}"
+        )
 
     # pc, pt, tth, tts
     statistics.total_score += score.total_score
@@ -623,7 +576,12 @@
                 )
             )
     statistics.play_count += 1
+    mouthly_playcount.playcount += 1
     statistics.play_time += int((score.ended_at - score.started_at).total_seconds())
+    statistics.count_100 += score.n100 + score.nkatu
+    statistics.count_300 += score.n300 + score.ngeki
+    statistics.count_50 += score.n50
+    statistics.count_miss += score.nmiss
     statistics.total_hits += (
         score.n300 + score.n100 + score.n50 + score.ngeki + score.nkatu
     )
@@ -641,11 +599,8 @@
         acc_sum = clamp(acc_sum, 0.0, 100.0)
         statistics.pp = pp_sum
         statistics.hit_accuracy = acc_sum
-
-    statistics.updated_at = datetime.now(UTC)
-
     if add_to_db:
-        session.add(statistics)
+        session.add(mouthly_playcount)
     await session.commit()
     await session.refresh(user)
 
@@ -660,6 +615,8 @@
     session: AsyncSession,
     redis: Redis,
 ) -> Score:
+    assert user.id
+    can_get_pp = info.passed and ranked and mods_can_get_pp(info.ruleset_id, info.mods)
     score = Score(
         accuracy=info.accuracy,
         max_combo=info.max_combo,
@@ -689,7 +646,7 @@
         nlarge_tick_hit=info.statistics.get(HitResult.LARGE_TICK_HIT, 0),
         nslider_tail_hit=info.statistics.get(HitResult.SLIDER_TAIL_HIT, 0),
     )
-    if info.passed and ranked and mods_can_get_pp(info.ruleset_id, info.mods):
+    if can_get_pp:
         beatmap_raw = await fetcher.get_or_fetch_beatmap_raw(redis, beatmap_id)
         pp = await asyncio.get_event_loop().run_in_executor(
             None, calculate_pp, score, beatmap_raw
@@ -699,7 +656,7 @@
     user_id = user.id
     await session.commit()
     await session.refresh(score)
-    if score.passed and ranked:
+    if can_get_pp:
         previous_pp_best = await get_user_best_pp_in_beatmap(
             session, beatmap_id, user_id, score.gamemode
         )
