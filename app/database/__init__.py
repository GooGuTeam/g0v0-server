--- conflicted
+++ resolved
@@ -1,3 +1,4 @@
+from .achievement import UserAchievement, UserAchievementResp
 from .auth import OAuthToken
 from .beatmap import (
     Beatmap as Beatmap,
@@ -8,9 +9,6 @@
     BeatmapsetResp as BeatmapsetResp,
 )
 from .best_score import BestScore
-<<<<<<< HEAD
-from .legacy import LegacyOAuthToken, LegacyUserStatistics
-=======
 from .daily_challenge import DailyChallengeStats, DailyChallengeStatsResp
 from .favourite_beatmapset import FavouriteBeatmapset
 from .lazer_user import (
@@ -18,7 +16,6 @@
     UserResp,
 )
 from .pp_best_score import PPBestScore
->>>>>>> 74e4b1cb
 from .relationship import Relationship, RelationshipResp, RelationshipType
 from .score import (
     Score,
@@ -27,58 +24,27 @@
     ScoreStatistics,
 )
 from .score_token import ScoreToken, ScoreTokenResp
+from .statistics import (
+    UserStatistics,
+    UserStatisticsResp,
+)
 from .team import Team, TeamMember
-from .user import (
-    DailyChallengeStats,
-    LazerUserAchievement,
-    LazerUserBadge,
-    LazerUserBanners,
-    LazerUserCountry,
-    LazerUserCounts,
-    LazerUserKudosu,
-    LazerUserMonthlyPlaycounts,
-    LazerUserPreviousUsername,
-    LazerUserProfile,
-    LazerUserProfileSections,
-    LazerUserReplaysWatched,
-    LazerUserStatistics,
-    RankHistory,
-    User,
-    UserAchievement,
-    UserAvatar,
+from .user_account_history import (
+    UserAccountHistory,
+    UserAccountHistoryResp,
+    UserAccountHistoryType,
 )
 
-BeatmapsetResp.model_rebuild()
-BeatmapResp.model_rebuild()
 __all__ = [
     "Beatmap",
     "Beatmapset",
     "BeatmapsetResp",
     "BestScore",
     "DailyChallengeStats",
-<<<<<<< HEAD
-    "LazerUserAchievement",
-    "LazerUserBadge",
-    "LazerUserBanners",
-    "LazerUserCountry",
-    "LazerUserCounts",
-    "LazerUserKudosu",
-    "LazerUserMonthlyPlaycounts",
-    "LazerUserPreviousUsername",
-    "LazerUserProfile",
-    "LazerUserProfileSections",
-    "LazerUserReplaysWatched",
-    "LazerUserStatistics",
-    "LegacyOAuthToken",
-    "LegacyUserStatistics",
-    "OAuthToken",
-    "RankHistory",
-=======
     "DailyChallengeStatsResp",
     "FavouriteBeatmapset",
     "OAuthToken",
     "PPBestScore",
->>>>>>> 74e4b1cb
     "Relationship",
     "RelationshipResp",
     "RelationshipType",
@@ -91,6 +57,17 @@
     "Team",
     "TeamMember",
     "User",
+    "UserAccountHistory",
+    "UserAccountHistoryResp",
+    "UserAccountHistoryType",
     "UserAchievement",
-    "UserAvatar",
-]+    "UserAchievement",
+    "UserAchievementResp",
+    "UserResp",
+    "UserStatistics",
+    "UserStatisticsResp",
+]
+
+for i in __all__:
+    if i.endswith("Resp"):
+        globals()[i].model_rebuild()  # type: ignore[call-arg]