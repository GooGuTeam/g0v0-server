--- conflicted
+++ resolved
@@ -175,13 +175,7 @@
                 if not session or session.user_id != user.id:
                     return None
 
-<<<<<<< HEAD
                 return SessionState(session, user, redis, db, api_version)
-            finally:
-                await db.close()
-=======
-                return SessionState(session, user, redis, db)
->>>>>>> 2e1d922f
 
         except Exception as e:
             logger.error(f"[Verify Session Middleware] Error getting session state: {e}")
